import {
  TestingFrameworkAPICatalog,
  TestingFrameworkDriver,
} from "@wix-pilot/core";
import * as puppeteer from "puppeteer-core";
<<<<<<< HEAD
import path from "path";
import fs from "fs";
import utils from "@wix-pilot/web-utils";
const bundledCodePath = require.resolve(
  "@wix-pilot/web-utils/dist/web-utils.browser.js",
);

declare global {
  interface Window {
    driverUtils: typeof utils;
  }
}
=======
import WebTestingFrameworkDriverHelper from "@wix-pilot/web-utils";
>>>>>>> 50a51423

export class PuppeteerFrameworkDriver implements TestingFrameworkDriver {
  private executablePath?: string;
  private driverUtils: WebTestingFrameworkDriverHelper;

  constructor(executablePath?: string) {
    this.setCurrentPage = this.setCurrentPage.bind(this);
    this.getCurrentPage = this.getCurrentPage.bind(this);
    this.executablePath = executablePath;
    this.driverUtils = new WebTestingFrameworkDriverHelper();
  }

  /**
   * Gets the current page identifier
   */
  getCurrentPage(): puppeteer.Page | undefined {
    return this.driverUtils.getCurrentPage() as puppeteer.Page | undefined;
  }

  /**
   * Sets the current page identifier, must be set if the driver needs to interact with a specific page
   */
<<<<<<< HEAD
  async setCurrentPage(page: puppeteer.Page): Promise<void> {
    this.currentPage = page;
=======
  setCurrentPage(page: puppeteer.Page): void {
    this.driverUtils.setCurrentPage(page);
>>>>>>> 50a51423
  }

  /**
   * Injects bundeled code to page and marks important elements in the DOM
   */
  async injectCodeAndMarkElements(page: puppeteer.Page): Promise<void> {
    const isInjected = await page.evaluate(
      () => typeof window.driverUtils?.markImportantElements === "function",
    );

    if (!isInjected) {
      await page.addScriptTag({
        content: fs.readFileSync(bundledCodePath, "utf8"),
      });
      console.log("Bundled script injected into the page.");
    } else {
      console.log("Bundled script already injected. Skipping injection.");
    }

    await page.evaluate(() => window.driverUtils.markImportantElements());
  }

  /**
   * Mark the elements and separates them to categories
   */
  async manipulateStyles(page: puppeteer.Page): Promise<void> {
    await page.evaluate(() => {
      window.driverUtils.manipulateElementStyles();
    });
  }

  /**
   * Clean up page style changes
   */
  async cleanUpStyleChanges(page: puppeteer.Page): Promise<void> {
    await page.evaluate(() => {
      window.driverUtils.cleanupStyleChanges();
    });
  }

  /**
   * @inheritdoc
   */
  async captureSnapshotImage(): Promise<string | undefined> {
<<<<<<< HEAD
    if (!this.currentPage) {
      return undefined;
    }

    const fileName = `temp/snapshot_puppeteer_${Date.now()}.png`;

    // create temp directory if it doesn't exist
    if (!fs.existsSync("temp")) {
      fs.mkdirSync("temp");
    }

    await this.injectCodeAndMarkElements(this.currentPage);
    await this.manipulateStyles(this.currentPage);
    await this.currentPage.screenshot({
      path: fileName,
      fullPage: true,
    });
    await this.cleanUpStyleChanges(this.currentPage);
    return path.resolve(fileName);
=======
    return await this.driverUtils.captureSnapshotImage();
>>>>>>> 50a51423
  }

  /**
   * @inheritdoc
   */
  async captureViewHierarchyString(): Promise<string> {
<<<<<<< HEAD
    if (!this.currentPage) {
      return (
        "CANNOT SEE ANY ACTIVE PAGE, " +
        "START A NEW ONE BASED ON THE ACTION NEED OR RAISE AN ERROR"
      );
    }
    await this.injectCodeAndMarkElements(this.currentPage);
    const clear_view = await this.currentPage.evaluate(() => {
      return window.driverUtils.extractCleanViewStructure();
    });
    return clear_view;
=======
    return await this.driverUtils.captureViewHierarchyString();
>>>>>>> 50a51423
  }

  /**
   * @inheritdoc
   */
  get apiCatalog(): TestingFrameworkAPICatalog {
    return {
      name: "Puppeteer",
      description:
        "Puppeteer is a Node library which provides a high-level API to control Chrome or Chromium over the DevTools Protocol.\nYou can assume that puppeteer is already imported (as `puppeteer`).",
      context: {
        getCurrentPage: this.getCurrentPage,
        setCurrentPage: this.setCurrentPage,
        puppeteer,
      },
      categories: [
        {
          title: "Browser",
          items: [
            {
              signature: "const browser = await puppeteer.launch([options])",
              description: "Launches a new browser instance.",
              example: `const browser = await puppeteer.launch({\`headless: "false"\`, executablePath: "${this.executablePath}" });`,
              guidelines: [
                `Executable path is required always, use the path: ${this.executablePath}`,
                "Options can specify `headless`, `slowMo`, `args`, etc.",
                "Useful for running tests in a headless browser environment.",
                'Prefer passing `headless: "new"` to `puppeteer.launch() unless mentioned that ' +
                  "it is required not to (e.g. launching with GUI was mentioned).",
              ],
            },
            {
              signature: "await browser.close()",
              description: "Closes the browser instance.",
              example: "await getCurrentPage().browser().close();",
              guidelines: [
                "Allows to close the browser after finishing a test flow.",
                "Useful for cleaning up resources and freeing memory.",
              ],
            },
            {
              signature: "getCurrentPage().setUserAgent(userAgent)",
              description: "Overrides the default user agent string.",
              example: 'getCurrentPage().setUserAgent("UA-TEST");',
              guidelines: [
                "Affects the value of `navigator.userAgent`.",
                "Useful for simulating different browsers or bots.",
              ],
            },
          ],
        },
        {
          title: "Current page management",
          items: [
            {
              signature: "const page = getCurrentPage()",
              description:
                "Gets the current page instance. Can return `undefined` if no page is set.",
              example: "const page = getCurrentPage();",
            },
            {
              signature: "await setCurrentPage(page)",
              description:
                "Sets the current page instance for the driver to interact with (required if setting a new page).",
              example: "await setCurrentPage(page);",
            },
          ],
        },
        {
          title: "Matchers",
          items: [
            {
              signature:
                'document.querySelector(\'[aria-pilot-category="categoryName"][aria-pilot-index="index"]\')',
              description:
                "Selects a specific element within a category based on its index.",
              example: `const firstButton = await page.evaluate(() => document.querySelector('[aria-pilot-category="button"][aria-pilot-index="27"]');`,
              guidelines: [
                "Replace `categoryName` with the desired category and `index` with the specific index as a string.",
                "Indexing is zero-based and increments per category as elements are found.",
                "Use this to interact with or verify a specific instance of a category, ensuring the exact element is targeted.",
              ],
            },
          ],
        },
      ],
    };
  }
}<|MERGE_RESOLUTION|>--- conflicted
+++ resolved
@@ -3,22 +3,8 @@
   TestingFrameworkDriver,
 } from "@wix-pilot/core";
 import * as puppeteer from "puppeteer-core";
-<<<<<<< HEAD
-import path from "path";
+import WebTestingFrameworkDriverHelper from "@wix-pilot/web-utils";
 import fs from "fs";
-import utils from "@wix-pilot/web-utils";
-const bundledCodePath = require.resolve(
-  "@wix-pilot/web-utils/dist/web-utils.browser.js",
-);
-
-declare global {
-  interface Window {
-    driverUtils: typeof utils;
-  }
-}
-=======
-import WebTestingFrameworkDriverHelper from "@wix-pilot/web-utils";
->>>>>>> 50a51423
 
 export class PuppeteerFrameworkDriver implements TestingFrameworkDriver {
   private executablePath?: string;
@@ -41,13 +27,8 @@
   /**
    * Sets the current page identifier, must be set if the driver needs to interact with a specific page
    */
-<<<<<<< HEAD
-  async setCurrentPage(page: puppeteer.Page): Promise<void> {
-    this.currentPage = page;
-=======
   setCurrentPage(page: puppeteer.Page): void {
     this.driverUtils.setCurrentPage(page);
->>>>>>> 50a51423
   }
 
   /**
@@ -60,7 +41,7 @@
 
     if (!isInjected) {
       await page.addScriptTag({
-        content: fs.readFileSync(bundledCodePath, "utf8"),
+        content: fs.readFileSync(this.driverUtils.getBundledCodePath(), "utf8"),
       });
       console.log("Bundled script injected into the page.");
     } else {
@@ -92,50 +73,14 @@
    * @inheritdoc
    */
   async captureSnapshotImage(): Promise<string | undefined> {
-<<<<<<< HEAD
-    if (!this.currentPage) {
-      return undefined;
-    }
-
-    const fileName = `temp/snapshot_puppeteer_${Date.now()}.png`;
-
-    // create temp directory if it doesn't exist
-    if (!fs.existsSync("temp")) {
-      fs.mkdirSync("temp");
-    }
-
-    await this.injectCodeAndMarkElements(this.currentPage);
-    await this.manipulateStyles(this.currentPage);
-    await this.currentPage.screenshot({
-      path: fileName,
-      fullPage: true,
-    });
-    await this.cleanUpStyleChanges(this.currentPage);
-    return path.resolve(fileName);
-=======
     return await this.driverUtils.captureSnapshotImage();
->>>>>>> 50a51423
   }
 
   /**
    * @inheritdoc
    */
   async captureViewHierarchyString(): Promise<string> {
-<<<<<<< HEAD
-    if (!this.currentPage) {
-      return (
-        "CANNOT SEE ANY ACTIVE PAGE, " +
-        "START A NEW ONE BASED ON THE ACTION NEED OR RAISE AN ERROR"
-      );
-    }
-    await this.injectCodeAndMarkElements(this.currentPage);
-    const clear_view = await this.currentPage.evaluate(() => {
-      return window.driverUtils.extractCleanViewStructure();
-    });
-    return clear_view;
-=======
     return await this.driverUtils.captureViewHierarchyString();
->>>>>>> 50a51423
   }
 
   /**
