import fs from "fs";
import path from "path";
import { Page } from "./types";
import { ELEMENT_MATCHING_CONFIG } from "./matchingConfig";
import os from "os";
type AttributeKey = keyof typeof ELEMENT_MATCHING_CONFIG;
export type ElementMatchingCriteria = {
  [K in AttributeKey]?: ReturnType<
    (typeof ELEMENT_MATCHING_CONFIG)[K]["extract"]
  >;
};
<<<<<<< HEAD
export type { Page };
=======
export const MATCHING_CONFIG = ELEMENT_MATCHING_CONFIG;
>>>>>>> ed04046d
export default class WebTestingFrameworkDriverHelper {
  protected currentPage?: Page;

  constructor() {}

  /**
   * Executes a bundled script within the page context.
   * @param page - The web page instance.
   * @param bundleRelativePath - Relative path to the bundled script.
   * @param returnResult - Whether to return the result of the script execution.
   */
  private async executeBundledScript(
    page: Page,
    bundleRelativePath: string,
  ): Promise<any> {
    const bundlePath = path.resolve(__dirname, bundleRelativePath);
    const bundleString = fs.readFileSync(bundlePath, "utf8");
    await page.evaluate((code: string) => eval(code), bundleString);
  }

  /**
   * Extracts attributes from and object given a config
   */
  private toExtractMatchingAttributes<T extends ElementMatchingCriteria>(
    obj: T,
  ): ElementMatchingCriteria {
    const result = {} as ElementMatchingCriteria;
    for (const key in obj) {
      if (key in ELEMENT_MATCHING_CONFIG) {
        result[key as keyof T & AttributeKey] = obj[key];
      }
    }
    return result;
  }

  /**
   * Injects bundled code and marks important elements.
   */
  async markImportantElements(page: Page): Promise<void> {
    await this.executeBundledScript(
      page,
      "../dist/markImportantElements.bundle.js",
    );
  }

  /**
   * Manipulates element styles.
   */
  async highlightMarkedElements(page: Page): Promise<void> {
    await this.executeBundledScript(
      page,
      "../dist/highlightMarkedElements.bundle.js",
    );
  }

  /**
   * Cleans up style changes.
   */
  async removeMarkedElementsHighlights(page: Page): Promise<void> {
    await this.executeBundledScript(
      page,
      "../dist/removeMarkedElementsHighlights.bundle.js",
    );
  }

  /**
   * Gets the clean view hierarchy as a string.
   */
  async createMarkedViewHierarchy(page: Page): Promise<string> {
    return await page.evaluate(() => {
      return window.createMarkedViewHierarchy();
    });
  }

  /**
   * Waits for DOM to be stable.
   */
  async waitForStableDOM(page: Page): Promise<void> {
    await this.executeBundledScript(page, "../dist/waitForStableDOM.bundle.js");
  }

  /**
   * Returns the closest element matching the given criteria.
   */
  async findElement<T extends ElementMatchingCriteria>(
    page: Page,
    matchingCriteria: T,
  ): Promise<HTMLElement | null> {
    const filteredCriteria: ElementMatchingCriteria =
      this.toExtractMatchingAttributes(matchingCriteria);
    return (
      await page.evaluateHandle(
        (cretiria) => window.findElement(cretiria),
        filteredCriteria,
      )
    ).asElement() as HTMLElement | null;
  }

  /**
   * Captures a snapshot image.
   * @param useHighlights - Whether to highlight elements in the snapshot.
   */
  async captureSnapshotImage(
    useHighlights: boolean,
  ): Promise<string | undefined> {
    if (!this.currentPage) {
      return undefined;
    }

    const tempDir = path.resolve(os.tmpdir(), "pilot-snapshot");
    const fileName = `snapshot_${Date.now()}.png`;
    const filePath = path.resolve(tempDir, fileName);

    // Create temp directory if it doesn't exist
    if (!fs.existsSync(tempDir)) {
      fs.mkdirSync(tempDir);
    }

    if (useHighlights) {
      await this.markImportantElements(this.currentPage);
      await this.highlightMarkedElements(this.currentPage);
    }

    await this.currentPage.screenshot({
      path: filePath,
    });

    useHighlights &&
      (await this.removeMarkedElementsHighlights(this.currentPage));

    return filePath;
  }

  /**
   * Captures the view hierarchy as a string.
   */
  async captureViewHierarchyString(): Promise<string> {
    if (!this.currentPage) {
      return (
        "CANNOT SEE ANY ACTIVE PAGE, " +
        "START A NEW ONE BASED ON THE ACTION NEED OR RAISE AN ERROR"
      );
    }
    await this.waitForStableDOM(this.currentPage);
    await this.markImportantElements(this.currentPage);
    return await this.createMarkedViewHierarchy(this.currentPage);
  }

  /**
   * Sets the current working page.
   */
  setCurrentPage(page: Page): void {
    this.currentPage = page;
  }

  /**
   * Gets the current page.
   */
  getCurrentPage(): Page | undefined {
    return this.currentPage;
  }
}<|MERGE_RESOLUTION|>--- conflicted
+++ resolved
@@ -9,11 +9,10 @@
     (typeof ELEMENT_MATCHING_CONFIG)[K]["extract"]
   >;
 };
-<<<<<<< HEAD
+
 export type { Page };
-=======
 export const MATCHING_CONFIG = ELEMENT_MATCHING_CONFIG;
->>>>>>> ed04046d
+
 export default class WebTestingFrameworkDriverHelper {
   protected currentPage?: Page;
 
