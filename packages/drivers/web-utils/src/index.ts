--- conflicted
+++ resolved
@@ -14,21 +14,6 @@
    * @param bundleRelativePath - Relative path to the bundled script.
    * @param returnResult - Whether to return the result of the script execution.
    */
-<<<<<<< HEAD
-  private async injectCodeAndMarkElements(page: Page): Promise<void> {
-    const isInjected = await page.evaluate(
-      () => typeof window.driverUtils?.markImportantElements === "function",
-    );
-
-    if (!isInjected) {
-      await page.addScriptTag({
-        content: fs.readFileSync(this.bundledCodePath, "utf8"),
-      });
-      console.log("Bundled script injected into the page.");
-    } else {
-      console.log("Bundled script already injected. Skipping injection.");
-    }
-=======
   private async executeBundledScript(
     page: Page,
     bundleRelativePath: string,
@@ -47,7 +32,6 @@
       "../dist/markImportantElements.bundle.js",
     );
   }
->>>>>>> 9a5223c2
 
   /**
    * Manipulates element styles.
