--- conflicted
+++ resolved
@@ -49,44 +49,8 @@
   });
 }
 
-<<<<<<< HEAD
-const utils: DriverUtils = {
-  markImportantElements(options?: { includeHidden?: boolean }) {
-    const selector = tags.join(",");
-    const elements = Array.from(document.querySelectorAll(selector));
-    const categoryCounts = new Map<ElementCategory, number>();
-    elements.forEach((el) => {
-      if (!options?.includeHidden && isElementHidden(el)) return;
-
-      const category = getElementCategory(el);
-      if (!category) return;
-
-      const index = categoryCounts.get(category) || 0;
-      el.setAttribute("aria-pilot-category", category);
-      el.setAttribute("aria-pilot-index", index.toString());
-      categoryCounts.set(category, index + 1);
-    });
-  },
-
-  extractCleanViewStructure() {
-    const clone = document.documentElement.cloneNode(true) as HTMLElement;
-
-    function processElement(element: Element, depth = 0): string {
-      const children = Array.from(element.children);
-      let structure = "";
-
-      // Process all children
-      let childStructure = "";
-      for (const child of children) {
-        const childStr = processElement(child, depth + 1);
-        if (childStr) {
-          childStructure += childStr;
-        }
-      }
-=======
 export function createMarkedViewHierarchy() {
   const clone = document.documentElement.cloneNode(true) as HTMLElement;
->>>>>>> 9a5223c2
 
   function processElement(element: Element, depth = 0): string {
     const children = Array.from(element.children);
