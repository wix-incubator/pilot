import getElementCategory, { tags } from "./getElementCategory";
import isElementHidden from "./isElementHidden";
import { ElementCategory } from "./types";
<<<<<<< HEAD
const DEFAULT_DOM_STABILITY_THRESHOLD = 500; // ms
const DEFAULT_MAX_WAIT_TIMEOUT = 5000; // ms
=======
import { ELEMENT_MATCHING_CONFIG } from "./matchingConfig";
import {
  meetsSufficientCriteria,
  meetsMandatoryCriteria,
  calculateWeightedError,
} from "./criteriaUtils";

type AttributeKey = keyof typeof ELEMENT_MATCHING_CONFIG;
type ElementMatchingCriteria = {
  [K in AttributeKey]?: ReturnType<
    (typeof ELEMENT_MATCHING_CONFIG)[K]["extract"]
  >;
};
>>>>>>> 9727d525

declare global {
  interface Window {
    createMarkedViewHierarchy: () => string;
    findElement: (criteria: ElementMatchingCriteria) => HTMLElement | null;
  }
}

/**
 * Retrieves the “interesting” attributes from an element based on the
 * extract functions provided in ELEMENT_MATCHING_CONFIG.
 */
export function getInterestingAttributes(
  element: HTMLElement,
): Record<string, unknown> {
  const attributes: Record<string, unknown> = {};
  for (const key in ELEMENT_MATCHING_CONFIG) {
    const config = ELEMENT_MATCHING_CONFIG[key];
    attributes[key] = config.extract(element);
  }
  return attributes;
}

export function findElement(
  criteria: ElementMatchingCriteria,
): HTMLElement | null {
  const maxErrorThreshold = 0.7;
  const candidates = Array.from(
    document.querySelectorAll("*"),
  ) as HTMLElement[];
  const sufficientCandidate = candidates.find((candidate) =>
    meetsSufficientCriteria(candidate, criteria),
  );
  if (sufficientCandidate) return sufficientCandidate;

  const mandatoryCandidates = candidates.filter((candidate) =>
    meetsMandatoryCriteria(candidate, criteria),
  );
  const bestCandidate = mandatoryCandidates.reduce(
    (best, candidate) => {
      const errorScore = calculateWeightedError(candidate, criteria);
      return errorScore < best.errorScore ? { candidate, errorScore } : best;
    },
    { candidate: null as HTMLElement | null, errorScore: Infinity },
  );

  return bestCandidate.errorScore < maxErrorThreshold
    ? bestCandidate.candidate
    : null;
}

const CATEGORY_COLORS: Record<ElementCategory, [string, string]> = {
  button: ["#ff0000", "#ffffff"],
  link: ["#0aff0a", "#000000"],
  input: ["#0000ff", "#ffffff"],
  list: ["#ff00ff", "#000000"],
  table: ["#ff6a02", "#ffffff"],
  header: ["#00c2ff", "#000000"],
  semantic: ["#bababa", "#000000"],
  scrollable: ["#23333f", "#ffffff"],
};

const ESSENTIAL_ELEMENTS = ["HTML", "HEAD", "BODY"];

export function markImportantElements(options?: { includeHidden?: boolean }) {
  const selector = tags.join(",");
  const elements = Array.from(document.querySelectorAll(selector));
  const categoryCounts = new Map<ElementCategory, number>();

  elements.forEach((el) => {
    if (!options?.includeHidden && isElementHidden(el)) return;

    const category = getElementCategory(el);
    if (!category) return;

    const index = categoryCounts.get(category) || 0;
    el.setAttribute("aria-pilot-category", category);
    el.setAttribute("aria-pilot-index", index.toString());
    categoryCounts.set(category, index + 1);
  });
}

export function createMarkedViewHierarchy() {
  // Use the live DOM root instead of a detached clone
  const root = document.documentElement;

  function processElement(element: Element, depth = 0): string {
    const children = Array.from(element.children);
    let structure = "";
    let childStructure = "";
    for (const child of children) {
      const childStr = processElement(child, depth + 1);
      if (childStr) {
        childStructure += childStr;
      }
    }
    const isImportantElement =
      element.hasAttribute("aria-pilot-category") ||
      ESSENTIAL_ELEMENTS.includes(element.tagName);
    if (isImportantElement || childStructure) {
      const indent = "  ".repeat(depth);
      structure += `${indent}<${element.tagName.toLowerCase()}`;

      Array.from(element.attributes)
        .filter(
          (attr) =>
            attr.name.match(/^aria-/i) ||
            [
              "href",
              "target",
              "src",
              "alt",
              "type",
              "name",
              "value",
              "role",
            ].includes(attr.name.toLowerCase()),
        )
        .forEach((attr) => {
          structure += ` ${attr.name}="${attr.value}"`;
        });
      const interestingAttrs = getInterestingAttributes(element as HTMLElement);
      for (const [attr, value] of Object.entries(interestingAttrs)) {
        if (value != null && value !== "") {
          structure += ` ${attr}=${JSON.stringify(value)}`;
        }
      }
      const category = element.getAttribute("aria-pilot-category");
      const index = element.getAttribute("aria-pilot-index");
      if (category) {
        structure += ` data-category="${category}" data-index="${index}"`;
      }
      structure += ">\n";

      if (childStructure) {
        structure += childStructure;
      }
      structure += `${indent}</${element.tagName.toLowerCase()}>\n`;
    }
    return structure;
  }

  return processElement(root);
}

export function highlightMarkedElements() {
  const styleId = "aria-pilot-styles";
  const containerId = "aria-pilot-overlay-container";

  // Remove old styles and container if they exist.
  const oldStyle = document.getElementById(styleId);
  const oldContainer = document.getElementById(containerId);
  oldStyle?.remove();
  oldContainer?.remove();

  // Create overlay container for labels.
  const container = document.createElement("div");
  container.id = containerId;
  Object.assign(container.style, {
    position: "fixed",
    top: "0",
    left: "0",
    width: "100vw",
    height: "100vh",
    pointerEvents: "none",
    zIndex: "2147483647",
  });
  document.body.appendChild(container);

  // Create style element.
  const style = document.createElement("style");
  style.id = styleId;
  style.textContent = Object.entries(CATEGORY_COLORS)
    .map(
      ([category, color]) => `
      [aria-pilot-category="${category}"]::after {
        content: '' !important;
        position: absolute !important;
        top: 0 !important;
        left: 0 !important;
        right: 0 !important;
        bottom: 0 !important;
        pointer-events: none !important;
        outline: 2px solid ${color[0]} !important;
        outline-offset: 1px !important;
        background: ${color[0]}15 !important;
        mix-blend-mode: multiply !important;
        z-index: 2147483646 !important;
      }
      
      [aria-pilot-category="${category}"] {
        position: relative !important;
      }

      .aria-pilot-label[data-category="${category}"] {
        background: ${color[0]}CC !important;
        color: ${color[1]} !important;
        font: 10px monospace !important;
        padding: 2px 4px !important;
        border-radius: 2px !important;
        white-space: nowrap !important;
        position: absolute !important;
        transform: translateY(-100%) !important;
        margin-top: -2px !important;
        box-shadow: 0 1px 3px rgba(0,0,0,0.3) !important;
      }
    `,
    )
    .join("\n");
  document.head.appendChild(style);

  // Create labels for each marked element.
  const elements = document.querySelectorAll("[aria-pilot-category]");
  elements.forEach((el) => {
    const category = el.getAttribute("aria-pilot-category");
    const index = el.getAttribute("aria-pilot-index");
    if (!category || !index) return;

    const label = document.createElement("div");
    label.className = "aria-pilot-label";
    label.dataset.category = category;
    label.textContent = `${category} #${index}`;

    // Position the label relative to the element.
    const rect = el.getBoundingClientRect();
    Object.assign(label.style, {
      left: `${rect.left + window.scrollX}px`,
      top: `${rect.top + window.scrollY}px`,
    });

    container.appendChild(label);

    // Update label position on scroll and resize.
    const updatePosition = () => {
      const newRect = el.getBoundingClientRect();
      Object.assign(label.style, {
        left: `${newRect.left + window.scrollX}px`,
        top: `${newRect.top + window.scrollY}px`,
      });
    };

    window.addEventListener("scroll", updatePosition, { passive: true });
    window.addEventListener("resize", updatePosition, { passive: true });
  });
}

export function removeMarkedElementsHighlights() {
  const style = document.getElementById("aria-pilot-styles");
  const container = document.getElementById("aria-pilot-overlay-container");
  style?.remove();
  container?.remove();
}

export function waitForStableDOM(
  stabilityThreshold: number = DEFAULT_DOM_STABILITY_THRESHOLD,
  maxWaitTimeout: number = DEFAULT_MAX_WAIT_TIMEOUT,
): Promise<void> {
  return new Promise<void>((resolve) => {
    let stabilityTimer: number | undefined;

    const observer = new MutationObserver(() => {
      if (stabilityTimer !== undefined) {
        clearTimeout(stabilityTimer);
      }
      stabilityTimer = window.setTimeout(() => {
        observer.disconnect();
        resolve();
      }, stabilityThreshold);
    });

    observer.observe(document.body, {
      attributes: true,
      childList: true,
      subtree: true,
    });

    window.setTimeout(() => {
      observer.disconnect();
      resolve();
    }, maxWaitTimeout);
  });
}

if (typeof window !== "undefined") {
  window.createMarkedViewHierarchy = createMarkedViewHierarchy;
  window.findElement = findElement;
}<|MERGE_RESOLUTION|>--- conflicted
+++ resolved
@@ -1,10 +1,8 @@
 import getElementCategory, { tags } from "./getElementCategory";
 import isElementHidden from "./isElementHidden";
 import { ElementCategory } from "./types";
-<<<<<<< HEAD
 const DEFAULT_DOM_STABILITY_THRESHOLD = 500; // ms
 const DEFAULT_MAX_WAIT_TIMEOUT = 5000; // ms
-=======
 import { ELEMENT_MATCHING_CONFIG } from "./matchingConfig";
 import {
   meetsSufficientCriteria,
@@ -18,7 +16,6 @@
     (typeof ELEMENT_MATCHING_CONFIG)[K]["extract"]
   >;
 };
->>>>>>> 9727d525
 
 declare global {
   interface Window {
