{
  "name": "@wix-pilot/web-utils",
  "version": "1.0.0",
  "description": "Driver utils for Wix Pilot usage",
  "main": "dist/index.js",
  "types": "dist/index.d.ts",
  "files": [
    "dist"
  ],
  "publishConfig": {
    "registry": "https://registry.npmjs.org"
  },
  "repository": {
    "type": "git",
    "url": "git+https://github.com/wix-incubator/pilot.git"
  },
  "scripts": {
    "build": "tsc && tsc-alias",
<<<<<<< HEAD
    "test": "echo No tests avialable for this package",
    "bump-version": "npm version patch && git commit -am 'chore: bump version' && git push",
    "release": "npm run test && npm run bump-version && npm run build && npm publish --access public",
=======
    "test": "jest",
    "bump-version": "npm version patch && git push && git push --tags",
    "release": "npm run test && npm run bump-version && npm run build && npm publish",
>>>>>>> d0d50944
    "lint": "eslint . --ext .ts",
    "lint:fix": "eslint . --ext .ts --fix",
    "type-check": "tsc --noEmit"
  },
  "bugs": {
    "url": "https://github.com/wix-incubator/pilot/issues"
  },
  "devDependencies": {
    "@types/jest-image-snapshot": "^6.4.0",
    "@types/jsdom": "^21.1.7",
    "@types/puppeteer": "^7.0.4",
    "esbuild": "^0.24.2",
    "jest-image-snapshot": "^6.4.0",
    "jsdom": "^26.0.0",
    "puppeteer": "^20.8.0"
  }
}<|MERGE_RESOLUTION|>--- conflicted
+++ resolved
@@ -16,15 +16,9 @@
   },
   "scripts": {
     "build": "tsc && tsc-alias",
-<<<<<<< HEAD
-    "test": "echo No tests avialable for this package",
-    "bump-version": "npm version patch && git commit -am 'chore: bump version' && git push",
-    "release": "npm run test && npm run bump-version && npm run build && npm publish --access public",
-=======
     "test": "jest",
     "bump-version": "npm version patch && git push && git push --tags",
     "release": "npm run test && npm run bump-version && npm run build && npm publish",
->>>>>>> d0d50944
     "lint": "eslint . --ext .ts",
     "lint:fix": "eslint . --ext .ts --fix",
     "type-check": "tsc --noEmit"
