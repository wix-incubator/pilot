--- conflicted
+++ resolved
@@ -10,9 +10,6 @@
   TestingFrameworkDriver,
   TestingFrameworkAPICatalog,
   TestingFrameworkAPICatalogItem,
-<<<<<<< HEAD
   TestingFrameworkDriverConfig,
-=======
   AutoReport,
->>>>>>> 8bce003b
 } from "./types";