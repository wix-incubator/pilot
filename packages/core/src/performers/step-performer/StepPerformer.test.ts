--- conflicted
+++ resolved
@@ -118,11 +118,7 @@
       mockPromptHandler,
       mockCacheHandler,
       mockSnapshotComparator,
-<<<<<<< HEAD
-=======
       mockScreenCapturer,
-      "full",
->>>>>>> d8369130
       "fast",
     );
   });
@@ -486,94 +482,6 @@
       );
     });
   });
-<<<<<<< HEAD
-=======
-  describe("cache modes", () => {
-    const testCacheModes = async (cacheMode: CacheMode) => {
-      const generatedKeys: string[] = [];
-      const generatedValues: any[] = [];
-      mockCacheHandler.addToTemporaryCache.mockImplementation(
-        (key: string, newVal: any) => {
-          generatedKeys.push(key);
-          generatedValues.push(newVal);
-        },
-      );
-
-      copilotStepPerformer = new StepPerformer(
-        mockContext,
-        mockPromptCreator,
-        mockApiSearchPromptCreator,
-        mockViewAnalysisPromptCreator,
-        mockCodeEvaluator,
-        mockPromptHandler,
-        mockCacheHandler,
-        mockSnapshotComparator,
-        mockScreenCapturer,
-        cacheMode,
-        "fast",
-      );
-      const screenCapture: ScreenCapturerResult = {
-        snapshot: SNAPSHOT_DATA,
-        viewHierarchy: VIEW_HIERARCHY,
-        isSnapshotImageAttached: true,
-      };
-
-      setupMocks({
-        promptResult: "```\nconst code = true;\n```",
-        codeEvaluationResult: "success",
-      });
-      await copilotStepPerformer.perform(INTENT, [], screenCapture, undefined);
-      return { key: generatedKeys[0], value: generatedValues };
-    };
-
-    it("should include view hierarchy hash in cache value when mode is full", async () => {
-      const cache = await testCacheModes("full");
-      expect(cache.value[0]).toHaveProperty("viewHierarchy");
-      expect(cache.value[0].viewHierarchy).toBe("hash");
-    });
-
-    it("should not include view hierarchy hash in cache value when mode is lightweight", async () => {
-      const cache = await testCacheModes("lightweight");
-      const parsedKey = JSON.parse(cache.key);
-      expect(parsedKey).not.toHaveProperty("viewHierarchy");
-      expect(cache.value[0]).not.toHaveProperty("viewHierarchy");
-    });
-
-    it("should not generate cache key when mode is disabled", async () => {
-      const firstKey = await testCacheModes("disabled");
-      const secondKey = await testCacheModes("disabled");
-      expect(firstKey.key).toBeUndefined();
-      expect(secondKey.key).toBeUndefined();
-    });
-
-    it("should not use cache when mode is disabled", async () => {
-      const screenCapture: ScreenCapturerResult = {
-        snapshot: SNAPSHOT_DATA,
-        viewHierarchy: VIEW_HIERARCHY,
-        isSnapshotImageAttached: true,
-      };
-
-      copilotStepPerformer = new StepPerformer(
-        mockContext,
-        mockPromptCreator,
-        mockApiSearchPromptCreator,
-        mockViewAnalysisPromptCreator,
-        mockCodeEvaluator,
-        mockPromptHandler,
-        mockCacheHandler,
-        mockSnapshotComparator,
-        mockScreenCapturer,
-        "disabled",
-        "fast",
-      );
-
-      setupMocks({ cacheExists: true });
-      await copilotStepPerformer.perform(INTENT, [], screenCapture, undefined);
-
-      expect(mockPromptHandler.runPrompt).toHaveBeenCalled();
-    });
-  });
->>>>>>> d8369130
 
   describe("analysis modes", () => {
     it("should perform full analysis in full mode", async () => {
@@ -648,11 +556,7 @@
         mockPromptHandler,
         mockCacheHandler,
         mockSnapshotComparator,
-<<<<<<< HEAD
-=======
         mockScreenCapturer,
-        "full",
->>>>>>> d8369130
         "fast",
       );
 
