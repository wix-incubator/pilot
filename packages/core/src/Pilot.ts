--- conflicted
+++ resolved
@@ -64,8 +64,8 @@
       new CodeEvaluator(),
       config.promptHandler,
       this.cacheHandler,
-<<<<<<< HEAD
-      this.snapshotComparator,
+      new SnapshotComparator(),
+      this.screenCapturer,
       config.options?.analysisMode,
     );
 
@@ -76,14 +76,6 @@
 
     this.snapshotComparator = new SnapshotComparator();
 
-=======
-      new SnapshotComparator(),
-      this.screenCapturer,
-      config.options?.cacheMode,
-      config.options?.analysisMode,
-    );
-
->>>>>>> d8369130
     this.autoPerformer = new AutoPerformer(
       new AutoPerformerPromptCreator(),
       this.stepPerformer,
