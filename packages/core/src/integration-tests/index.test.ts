import { Pilot } from "@/Pilot";
import fs from "fs";
import {
  PromptHandler,
  TestingFrameworkDriver,
  AutoReport,
  CacheValues,
  SnapshotHashObject,
} from "@/types";
import * as crypto from "crypto";
import { mockedCacheFile, mockCache } from "@/test-utils/cache";
import { StepPerformerPromptCreator } from "@/performers/step-performer/StepPerformerPromptCreator";
import { StepPerformer } from "@/performers/step-performer/StepPerformer";
import {
  bazCategory,
  barCategory1,
  dummyContext,
} from "@/test-utils/APICatalogTestUtils";
import { getSnapshotImage } from "@/test-utils/SnapshotComparatorTestImages/SnapshotImageGetter";
import { SnapshotComparator } from "@/common/snapshot/comparator/SnapshotComparator";

jest.mock("crypto");
jest.mock("fs");

describe("Pilot Integration Tests", () => {
  let mockedCachedSnapshotHash: SnapshotHashObject;
  let mockFrameworkDriver: jest.Mocked<TestingFrameworkDriver>;
  let mockPromptHandler: jest.Mocked<PromptHandler>;
  let pilot: Pilot;

  beforeEach(async () => {
    jest.clearAllMocks();

    mockFrameworkDriver = {
      captureSnapshotImage: jest
        .fn()
        .mockResolvedValue(getSnapshotImage("baseline")),
      captureViewHierarchyString: jest
        .fn()
        .mockResolvedValue("<view><button>Login</button></view>"),
      apiCatalog: {
        context: {},
        categories: [],
      },
      driverConfig: { useSnapshotStabilitySync: true },
    };

    mockPromptHandler = {
      runPrompt: jest.fn(),
      isSnapshotImageSupported: jest.fn().mockReturnValue(true),
    };

    mockedCachedSnapshotHash = await new SnapshotComparator().generateHashes(
      getSnapshotImage("baseline"),
    );

    mockCache();

    (crypto.createHash as jest.Mock).mockReturnValue({
      update: jest.fn().mockReturnValue({
        digest: jest.fn().mockReturnValue("hash"),
      }),
    });

    pilot = new Pilot({
      frameworkDriver: mockFrameworkDriver,
      promptHandler: mockPromptHandler,
    });
  });

  describe("Basic Operations", () => {
    it("should be properly instantiated", () => {
      expect(pilot).toBeInstanceOf(Pilot);
    });
  });

  describe("Single Step Operations", () => {
    beforeEach(() => {
      pilot.start();
    });

    it("should successfully perform an action", async () => {
      mockPromptHandler.runPrompt.mockResolvedValue("// No operation");
      await expect(
        pilot.perform("Tap on the login button"),
      ).resolves.not.toThrow();

      expect(mockFrameworkDriver.captureSnapshotImage).toHaveBeenCalled();
      expect(mockFrameworkDriver.captureViewHierarchyString).toHaveBeenCalled();
      expect(mockPromptHandler.runPrompt).toHaveBeenCalledWith(
        expect.stringContaining("Tap on the login button"),
        getSnapshotImage("baseline"),
      );
    });

    it("should successfully perform an assertion", async () => {
      mockPromptHandler.runPrompt.mockResolvedValue("// No operation");

      await expect(
        pilot.perform("The welcome message should be visible"),
      ).resolves.not.toThrow();

      expect(mockFrameworkDriver.captureSnapshotImage).toHaveBeenCalled();
      expect(mockFrameworkDriver.captureViewHierarchyString).toHaveBeenCalled();
      expect(mockPromptHandler.runPrompt).toHaveBeenCalledWith(
        expect.stringContaining("The welcome message should be visible"),
        getSnapshotImage("baseline"),
      );
    });

    it("should handle errors during action execution", async () => {
      mockPromptHandler.runPrompt.mockResolvedValue(
        'throw new Error("Element not found");',
      );

      await expect(
        pilot.perform("Tap on a non-existent button"),
      ).rejects.toThrow("Element not found");
    });

    it("should handle errors during assertion execution", async () => {
      mockPromptHandler.runPrompt.mockResolvedValue(
        'throw new Error("Element not found");',
      );

      await expect(
        pilot.perform("The welcome message should be visible"),
      ).rejects.toThrow("Element not found");
    });

    it("should handle errors during code evaluation", async () => {
      mockPromptHandler.runPrompt.mockResolvedValue("foobar");

      await expect(
        pilot.perform("The welcome message should be visible"),
      ).rejects.toThrow(/foobar is not defined/);
    });
  });

  describe("Multiple Step Operations", () => {
    beforeEach(() => {
      pilot.start();
    });

    it("should perform multiple steps using spread operator", async () => {
      mockPromptHandler.runPrompt
        .mockResolvedValueOnce("// Tap login button")
        .mockResolvedValueOnce("// Enter username")
        .mockResolvedValueOnce("// Enter password");

      await pilot.perform(
        "Tap on the login button",
        'Enter username "testuser"',
        'Enter password "password123"',
      );

      expect(mockPromptHandler.runPrompt).toHaveBeenCalledTimes(3);
      expect(mockFrameworkDriver.captureSnapshotImage).toHaveBeenCalledTimes(6);
      expect(
        mockFrameworkDriver.captureViewHierarchyString,
      ).toHaveBeenCalledTimes(3);
    });

    it("should handle errors in multiple steps and stop execution", async () => {
      mockPromptHandler.runPrompt
        .mockResolvedValueOnce("// Tap login button")
        .mockResolvedValueOnce('throw new Error("Username field not found");')
        .mockResolvedValueOnce(
          'throw new Error("Username field not found - second");',
        )
        .mockResolvedValueOnce("// Enter password");

      await expect(
        pilot.perform(
          "Tap on the login button",
          'Enter username "testuser"',
          'Enter password "password123"',
        ),
      ).rejects.toThrow("Username field not found");

      expect(mockPromptHandler.runPrompt).toHaveBeenCalledTimes(3);
      expect(mockFrameworkDriver.captureSnapshotImage).toHaveBeenCalledTimes(6);
      expect(
        mockFrameworkDriver.captureViewHierarchyString,
      ).toHaveBeenCalledTimes(3);
    });
  });

  describe("Error Handling", () => {
    beforeEach(() => {
      pilot.start();
    });

    it("should throw error when PromptHandler fails", async () => {
      mockPromptHandler.runPrompt.mockRejectedValue(new Error("API error"));

      await expect(pilot.perform("Perform action")).rejects.toThrow(
        "API error",
      );
    });

    it("should throw error when captureSnapshotImage() fails", async () => {
      mockFrameworkDriver.captureSnapshotImage.mockRejectedValue(
        new Error("Snapshot error"),
      );

      await expect(pilot.perform("Perform action")).rejects.toThrow(
        "Snapshot error",
      );
    });

    it("should throw error when captureViewHierarchyString() fails", async () => {
      mockFrameworkDriver.captureViewHierarchyString.mockRejectedValue(
        new Error("Hierarchy error"),
      );

      await expect(pilot.perform("Perform action")).rejects.toThrow(
        "Hierarchy error",
      );
    });
  });

  describe("Context Management", () => {
    beforeEach(() => {
      pilot.start();
    });

    it("should reset context when end is called", async () => {
      mockPromptHandler.runPrompt.mockResolvedValueOnce("// Login action");
      await pilot.perform("Log in to the application");

      pilot.end();
      pilot.start();

      mockPromptHandler.runPrompt.mockResolvedValueOnce(
        "// New action after reset",
      );
      await pilot.perform("Perform action after reset");

      expect(mockPromptHandler.runPrompt).toHaveBeenCalledTimes(2);
      expect(mockPromptHandler.runPrompt.mock.calls[1][0]).not.toContain(
        "Log in to the application",
      );
    });

    it("should clear conversation history on reset", async () => {
      mockPromptHandler.runPrompt
        .mockResolvedValueOnce("// Action 1")
        .mockResolvedValueOnce("// Action 2");

      await pilot.perform("Action 1");
      await pilot.perform("Action 2");

      const lastCallArgsBeforeReset =
        mockPromptHandler.runPrompt.mock.calls[1][0];
      expect(lastCallArgsBeforeReset).toContain("Action 1");
      expect(lastCallArgsBeforeReset).toContain("Action 2");

      pilot.end();
      pilot.start();

      mockPromptHandler.runPrompt.mockResolvedValueOnce("// New action");
      await pilot.perform("New action after reset");

      const lastCallArgsAfterReset =
        mockPromptHandler.runPrompt.mock.calls[2][0];
      expect(lastCallArgsAfterReset).not.toContain("Action 1");
      expect(lastCallArgsAfterReset).not.toContain("Action 2");
      expect(lastCallArgsAfterReset).toContain("New action after reset");
    });
  });

  describe("Caching Behavior", () => {
    beforeEach(() => {
      // Create a new pilot instance with default cache options
      pilot = new Pilot({
        frameworkDriver: mockFrameworkDriver,
        promptHandler: mockPromptHandler,
      });
      pilot.start();
    });

    it("should create cache file if it does not exist", async () => {
      mockPromptHandler.runPrompt.mockResolvedValue("// Perform action");

      await pilot.perform("Perform action");
      pilot.end(true);

      expect(mockedCacheFile).toEqual({
        '{"currentGoal":"Perform action","previous":[]}':
          expect.arrayContaining([
            expect.objectContaining({
              code: "// Perform action",
              snapshotHash: expect.any(Object),
              viewHierarchy: expect.any(String),
            }),
          ]),
      });
    });

    it("should read from existing cache file", async () => {
      mockCache({
        '{"currentGoal":"Cached action","previous":[]}': [
          { code: "// Cached action code", viewHierarchy: "hash" },
        ],
      });

      await pilot.perform("Cached action");

      expect(mockPromptHandler.runPrompt).not.toHaveBeenCalled();
    });

    it("should use snapshot cache if available", async () => {
      mockCache({
        '{"currentGoal":"Cached action","previous":[]}': [
          {
            code: "// Cached action code",
            viewHierarchy: "WrongHash",
            snapshotHash: mockedCachedSnapshotHash,
          },
        ],
      });

      await pilot.perform("Cached action");

      expect(mockPromptHandler.runPrompt).not.toHaveBeenCalled();
    });

    it("should update cache file after performing new action", async () => {
      mockPromptHandler.runPrompt.mockResolvedValue("// New action code");

      await pilot.perform("New action");
      pilot.end();

      expect(mockedCacheFile).toEqual({
        '{"currentGoal":"New action","previous":[]}': expect.arrayContaining([
          expect.any(Object),
          expect.objectContaining({
            code: "// New action code",
            snapshotHash: expect.any(Object),
            viewHierarchy: expect.any(String),
          }),
        ]),
      });
    });

    it("should handle fs.readFileSync errors", async () => {
      mockCache({}); // Set up an initial mocked file
      (fs.readFileSync as jest.Mock).mockImplementation(() => {
        throw new Error("Read error");
      });
      mockPromptHandler.runPrompt.mockResolvedValue("// New action code");

      await pilot.perform("Action with read error");

      expect(mockPromptHandler.runPrompt).toHaveBeenCalled();
    });

    it("should handle fs.writeFileSync errors", async () => {
      mockCache(undefined); // No mocked file exists
      (fs.writeFileSync as jest.Mock).mockImplementation(() => {
        throw new Error("Write error");
      });
      mockPromptHandler.runPrompt.mockResolvedValue("// Action code");

      await expect(
        pilot.perform("Action with write error"),
      ).resolves.not.toThrow();
    });

    it("should add error and not add result for next perform step", async () => {
      let promptParam: string = "";
      mockPromptHandler.runPrompt
        .mockResolvedValueOnce('throw new Error("Element not found");')
        .mockImplementationOnce((prompt, _snapshot) => {
          promptParam = prompt;
          return Promise.resolve("// No operation");
        });

      await pilot.perform("Tap on a non-existent button");

      expect(promptParam).toContain("Element not found");
      expect(promptParam).toMatchSnapshot();
    });
  });

  describe("Feature Support", () => {
    beforeEach(() => {
      // Create a new instance for each test
      pilot = new Pilot({
        frameworkDriver: mockFrameworkDriver,
        promptHandler: mockPromptHandler,
      });
      pilot.start();
    });

    it("should work without snapshot images when not supported", async () => {
      mockPromptHandler.isSnapshotImageSupported.mockReturnValue(false);
      mockPromptHandler.runPrompt.mockResolvedValue(
        "// Perform action without snapshot",
      );

      await pilot.perform("Perform action without snapshot support");

      expect(mockFrameworkDriver.captureSnapshotImage).not.toHaveBeenCalled();
      expect(mockFrameworkDriver.captureViewHierarchyString).toHaveBeenCalled();
      expect(mockPromptHandler.runPrompt).toHaveBeenCalledWith(
        expect.stringContaining("Perform action without snapshot support"),
        undefined,
      );
    });
  });

  describe("API Catalog Extension", () => {
    beforeEach(() => {
      jest.clearAllMocks();
      // Create new pilot instance
      pilot = new Pilot({
        frameworkDriver: mockFrameworkDriver,
        promptHandler: mockPromptHandler,
      });
      pilot.start();
    });

    it("should call relevant functions to extend the catalog", () => {
      const spyPromptCreator = jest.spyOn(
        StepPerformerPromptCreator.prototype,
        "extendAPICategories",
      );
      const spyStepPerformer = jest.spyOn(
        StepPerformer.prototype,
        "extendJSContext",
      );

      pilot.extendAPICatalog([bazCategory]);
      expect(spyPromptCreator).toHaveBeenCalledTimes(1);

      pilot.extendAPICatalog([barCategory1], dummyContext);
      expect(spyPromptCreator).toHaveBeenCalledTimes(2);
      expect(spyStepPerformer).toHaveBeenCalledTimes(1);
    });
  });

  describe("Autopilot Method", () => {
    beforeEach(() => {
      jest.clearAllMocks();
<<<<<<< HEAD

      mockPromptHandler = {
        runPrompt: jest.fn(),
        isSnapshotImageSupported: jest.fn(),
      } as any;

      mockFrameworkDriver = {
        apiCatalog: {
          context: {},
          categories: [],
        },
        captureSnapshotImage: jest.fn(),
        captureViewHierarchyString: jest.fn(),
        driverConfig: { useSnapshotStabilitySync: true },
      };

      Pilot.init({
=======
      // Use the standard pilot instance
      pilot = new Pilot({
>>>>>>> 8bce003b
        frameworkDriver: mockFrameworkDriver,
        promptHandler: mockPromptHandler,
      });
      pilot.start();
    });

    it("should perform autopilot flow and return a pilot report", async () => {
      const goal = "Complete the login flow";
      const mockPilotReport: AutoReport = {
        summary: "All steps completed successfully",
        goal: goal,
        steps: [
          {
            screenDescription: "Login Screen",
            plan: {
              thoughts: "First step thoughts",
              action: "Tap on login button",
            },
            code: "First step code output",
            review: {
              ux: {
                summary: "UX review for first step",
                findings: [],
                score: "7/10",
              },
              a11y: {
                summary: "Accessibility review for first step",
                findings: [],
                score: "8/10",
              },
            },
            goalAchieved: true,
          },
        ],
        review: {
          ux: {
            summary: "Overall UX review",
            findings: [],
            score: "9/10",
          },
          a11y: {
            summary: "Overall Accessibility review",
            findings: [],
            score: "9/10",
          },
        },
      };

      const spyPilotPerformerPerform = jest
        .spyOn(pilot["autoPerformer"], "perform")
        .mockResolvedValue(mockPilotReport);

      const result = await pilot.autopilot(goal);

      expect(spyPilotPerformerPerform).toHaveBeenCalledTimes(1);
      expect(spyPilotPerformerPerform).toHaveBeenCalledWith(goal);
      expect(result).toEqual(mockPilotReport);
    });

    it("should handle errors from autoPerformer.perform", async () => {
      const goal = "Some goal that causes an error";
      const errorMessage = "Error during autopilot execution";

      const spyPilotPerformerPerform = jest
        .spyOn(pilot["autoPerformer"], "perform")
        .mockRejectedValue(new Error(errorMessage));

      await expect(pilot.autopilot(goal)).rejects.toThrow(errorMessage);

      expect(spyPilotPerformerPerform).toHaveBeenCalledTimes(1);
      expect(spyPilotPerformerPerform).toHaveBeenCalledWith(goal);
    });
  });

  describe("Cache Modes", () => {
    beforeEach(() => {
      mockPromptHandler.runPrompt.mockResolvedValue("// No operation");
    });

    it("should use full cache mode by default", async () => {
      // Create a new instance with default cache options
      const cachePilot = new Pilot({
        frameworkDriver: mockFrameworkDriver,
        promptHandler: mockPromptHandler,
      });
      cachePilot.start();

      await cachePilot.perform("Tap on the login button");
      cachePilot.end();

      const firstCacheValue = Object.values(
        (mockedCacheFile as Record<string, CacheValues>) || {},
      )[0][0];

      expect(firstCacheValue).toHaveProperty("viewHierarchy");
      expect(firstCacheValue).toHaveProperty("code");
      expect(firstCacheValue).toHaveProperty("snapshotHash");
    });

    it("should not use cache when cache mode is disabled", async () => {
      // Create a new instance with cache disabled
      const noCachePilot = new Pilot({
        frameworkDriver: mockFrameworkDriver,
        promptHandler: mockPromptHandler,
        options: {
          cacheOptions: { shouldUseCache: false },
        },
      });
      noCachePilot.start();

      // First call
      await noCachePilot.perform("Tap on the login button");
      noCachePilot.end();

      // Second call with same intent
      noCachePilot.start();
      await noCachePilot.perform("Tap on the login button");
      noCachePilot.end();

      // Should call runPrompt twice since cache is disabled
      expect(mockPromptHandler.runPrompt).toHaveBeenCalledTimes(2);
    });
  });
});<|MERGE_RESOLUTION|>--- conflicted
+++ resolved
@@ -444,7 +444,6 @@
   describe("Autopilot Method", () => {
     beforeEach(() => {
       jest.clearAllMocks();
-<<<<<<< HEAD
 
       mockPromptHandler = {
         runPrompt: jest.fn(),
@@ -462,10 +461,8 @@
       };
 
       Pilot.init({
-=======
       // Use the standard pilot instance
       pilot = new Pilot({
->>>>>>> 8bce003b
         frameworkDriver: mockFrameworkDriver,
         promptHandler: mockPromptHandler,
       });
