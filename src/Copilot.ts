import {CopilotError} from "@/errors/CopilotError";
import {PromptCreator} from './utils/PromptCreator';
import {CodeEvaluator} from './utils/CodeEvaluator';
import {SnapshotManager} from './utils/SnapshotManager';
import {CopilotStepPerformer} from './actions/CopilotStepPerformer';
import {Config, PreviousStep, TestingFrameworkAPICatalogCategory, PilotReport, ScreenCapturerResult} from './types';
import {CacheHandler} from "@/utils/CacheHandler";
<<<<<<< HEAD
import {PilotPerformer} from "@/actions/PilotPerformer";
import {PilotPromptCreator} from "@/utils/PilotPromptCreator";
import {ScreenCapturer} from "@/utils/ScreenCapturer";
import {SnapshotComparator} from "@/utils/SnapshotComparator";
=======
import {PilotPerformer} from './actions/PilotPerformer';
import {PilotPromptCreator} from './utils/PilotPromptCreator';
import {ScreenCapturer} from './utils/ScreenCapturer';
import {CopilotAPISearchPromptCreator} from './utils/CopilotAPISearchPromptCreator';
import {ViewAnalysisPromptCreator} from './utils/ViewAnalysisPromptCreator';
>>>>>>> d7b74374

/**
 * The main Copilot class that provides AI-assisted testing capabilities for a given underlying testing framework.
 * @note Originally, this class is designed to work with Detox, but it can be extended to work with other frameworks.
 */
export class Copilot {
    // Singleton instance of Copilot
    static instance?: Copilot;

    private readonly promptCreator: PromptCreator;
    private readonly apiSearchPromptCreator: CopilotAPISearchPromptCreator;
    private readonly codeEvaluator: CodeEvaluator;
    private readonly snapshotManager: SnapshotManager;
    private previousSteps: PreviousStep[] = [];
    private copilotStepPerformer: CopilotStepPerformer;
    private cacheHandler: CacheHandler;
    private isRunning: boolean = false;
    private pilotPerformer : PilotPerformer;
    private pilotPromptCreator : PilotPromptCreator;
    private screenCapturer : ScreenCapturer;

    private constructor(config: Config) {
        this.promptCreator = new PromptCreator(config.frameworkDriver.apiCatalog);
        this.apiSearchPromptCreator = new CopilotAPISearchPromptCreator(config.frameworkDriver.apiCatalog);
        this.codeEvaluator = new CodeEvaluator();
        this.snapshotManager = new SnapshotManager(config.frameworkDriver);
        this.pilotPromptCreator = new PilotPromptCreator();
        this.cacheHandler = new CacheHandler();
        this.screenCapturer = new ScreenCapturer(this.snapshotManager, config.promptHandler);
        this.copilotStepPerformer = new CopilotStepPerformer(
            config.frameworkDriver.apiCatalog.context,
            this.promptCreator,
            this.apiSearchPromptCreator,
            new ViewAnalysisPromptCreator(config.frameworkDriver.apiCatalog),
            this.codeEvaluator,
            config.promptHandler,
            this.cacheHandler,
<<<<<<< HEAD
            new SnapshotComparator(),
            config.options?.cacheMode
=======
            config.options?.cacheMode,
            config.options?.analysisMode
>>>>>>> d7b74374
        );
        this.pilotPerformer = new PilotPerformer(this.pilotPromptCreator, this.copilotStepPerformer, config.promptHandler, this.screenCapturer);
    }

    static isInitialized(): boolean {
        return !!Copilot.instance;
    }

    /**
     * Gets the singleton instance of Copilot.
     * @returns The Copilot instance.
     */
    static getInstance(): Copilot {
        if (!Copilot.instance) {
            throw new CopilotError('Copilot has not been initialized. Please call the `init()` method before using it.');
        }

        return Copilot.instance;
    }

    /**
     * Initializes the Copilot with the provided configuration, must be called before using Copilot.
     * @param config The configuration options for Copilot.
     */
    static init(config: Config): void {
        if (Copilot.instance) {
            throw new CopilotError('Copilot has already been initialized. Please call the `init()` method only once.');
        }

        Copilot.instance = new Copilot(config);
    }

    /**
     * Performs a test step based on the given prompt.
     * @param step The step describing the operation to perform.
     */
    async performStep(step: string): Promise<any> {
        if (!this.isRunning) {
            throw new CopilotError('Copilot is not running. Please call the `start()` method before performing any steps.');
        }
        const screenCapture : ScreenCapturerResult = await this.screenCapturer.capture();
        const {code, result} = await this.copilotStepPerformer.perform(step, this.previousSteps, screenCapture);
        this.didPerformStep(step, code, result);
        return result;
    }

    /**
     * Starts the Copilot by clearing the previous steps and temporary cache.
     * @note This must be called before starting a new test flow, in order to clean context from previous tests.
     */
    start(): void {
        if (this.isRunning) {
            throw new CopilotError('Copilot was already started. Please call the `end()` method before starting a new test flow.');
        }

        this.isRunning = true;
        this.previousSteps = [];
        this.cacheHandler.clearTemporaryCache();
    }

    /**
     * Ends the Copilot test flow and optionally saves the temporary cache to the main cache.
     * @param isCacheDisabled -  boolean flag indicating whether the temporary cache data should be saved to the main cache.
     */
    end(isCacheDisabled: boolean = false): void {
        if (!this.isRunning) {
            throw new CopilotError('Copilot is not running. Please call the `start()` method before ending the test flow.');
        }

        this.isRunning = false;

        if (!isCacheDisabled)
            this.cacheHandler.flushTemporaryCache();
    }

    /**
     * Enriches the API catalog by adding the provided categories and JS context.
     * @param categories - The categories to register.
     * @param context - (Optional) Additional JS context to register.
     */
    extendAPICatalog(categories: TestingFrameworkAPICatalogCategory[], context?: any): void {
        this.promptCreator.extendAPICategories(categories);
        if (context)
            this.copilotStepPerformer.extendJSContext(context);
    }

    private didPerformStep(step: string, code: string, result: any): void {
        this.previousSteps = [...this.previousSteps, {
            step,
            code,
            result
        }];
    }
     /**
     * Performs an entire test flow using the provided goal.
     * @param goal A string which describes the flow should be executed.
     * @returns pilot report with info about the actions thoughts ect ...
     */
     async pilot(goal :string) : Promise<PilotReport> {
        return await this.pilotPerformer.perform(goal);
     }
}<|MERGE_RESOLUTION|>--- conflicted
+++ resolved
@@ -5,18 +5,12 @@
 import {CopilotStepPerformer} from './actions/CopilotStepPerformer';
 import {Config, PreviousStep, TestingFrameworkAPICatalogCategory, PilotReport, ScreenCapturerResult} from './types';
 import {CacheHandler} from "@/utils/CacheHandler";
-<<<<<<< HEAD
-import {PilotPerformer} from "@/actions/PilotPerformer";
-import {PilotPromptCreator} from "@/utils/PilotPromptCreator";
-import {ScreenCapturer} from "@/utils/ScreenCapturer";
-import {SnapshotComparator} from "@/utils/SnapshotComparator";
-=======
+import {SnapshotComparator} from "./utils/SnapshotComparator";
 import {PilotPerformer} from './actions/PilotPerformer';
 import {PilotPromptCreator} from './utils/PilotPromptCreator';
 import {ScreenCapturer} from './utils/ScreenCapturer';
 import {CopilotAPISearchPromptCreator} from './utils/CopilotAPISearchPromptCreator';
 import {ViewAnalysisPromptCreator} from './utils/ViewAnalysisPromptCreator';
->>>>>>> d7b74374
 
 /**
  * The main Copilot class that provides AI-assisted testing capabilities for a given underlying testing framework.
@@ -54,13 +48,9 @@
             this.codeEvaluator,
             config.promptHandler,
             this.cacheHandler,
-<<<<<<< HEAD
             new SnapshotComparator(),
-            config.options?.cacheMode
-=======
             config.options?.cacheMode,
             config.options?.analysisMode
->>>>>>> d7b74374
         );
         this.pilotPerformer = new PilotPerformer(this.pilotPromptCreator, this.copilotStepPerformer, config.promptHandler, this.screenCapturer);
     }
