import {Copilot} from "@/Copilot";
import {CopilotFacade, Config, TestingFrameworkAPICatalogCategory} from "@/types";

const copilot: CopilotFacade = {
    init: (config: Config) => {
        Copilot.init(config);
    },
    isInitialized: () => {
        return Copilot.isInitialized();
    },
    start: () => {
        Copilot.getInstance().start();
    },
    end: (isCacheDisabled?: boolean) => {
        Copilot.getInstance().end(isCacheDisabled);
    },
    perform: async (...steps: string[]) => {
        const copilotInstance = Copilot.getInstance();

        let result;
        for await (const intent of steps) {
            result = await copilotInstance.performStep(intent);
        }

        return result;
    },
<<<<<<< HEAD
    pilot : async (goal :string) => {
        const copilotInstance = Copilot.getInstance();
        await copilotInstance.pilot(goal);
=======
    extendAPICatalog: (categories: TestingFrameworkAPICatalogCategory[], context?: any) => {
        Copilot.getInstance().extendAPICatalog(categories, context);
>>>>>>> e1c39158
    }
};

export default copilot;

export {
    CopilotFacade,
    Config,
    PromptHandler,
    TestingFrameworkDriver,
    TestingFrameworkAPICatalog,
    TestingFrameworkAPICatalogItem
} from './types';<|MERGE_RESOLUTION|>--- conflicted
+++ resolved
@@ -24,14 +24,14 @@
 
         return result;
     },
-<<<<<<< HEAD
+
     pilot : async (goal :string) => {
         const copilotInstance = Copilot.getInstance();
         await copilotInstance.pilot(goal);
-=======
+
     extendAPICatalog: (categories: TestingFrameworkAPICatalogCategory[], context?: any) => {
         Copilot.getInstance().extendAPICatalog(categories, context);
->>>>>>> e1c39158
+
     }
 };
 
