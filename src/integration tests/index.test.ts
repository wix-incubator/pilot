import copilot from '@/index';
import fs from 'fs';
import { Copilot } from '@/Copilot';
import { PromptHandler, TestingFrameworkDriver, PilotReport } from '@/types';
import * as crypto from 'crypto';
import { mockedCacheFile, mockCache } from '@/test-utils/cache';
import { PromptCreator } from '@/utils/PromptCreator';
import { CopilotStepPerformer } from '@/actions/CopilotStepPerformer';
import { bazCategory, barCategory1, dummyContext } from '@/test-utils/APICatalogTestUtils';

jest.mock('crypto');
jest.mock('fs');

describe('Copilot Integration Tests', () => {
  let mockFrameworkDriver: jest.Mocked<TestingFrameworkDriver>;
  let mockPromptHandler: jest.Mocked<PromptHandler>;

  beforeEach(() => {
    jest.clearAllMocks();

    mockFrameworkDriver = {
      captureSnapshotImage: jest.fn().mockResolvedValue('mock_snapshot'),
      captureViewHierarchyString: jest.fn().mockResolvedValue('<view><button>Login</button></view>'),
      apiCatalog: {
        context: {},
        categories: []
      }
    };

    mockPromptHandler = {
      runPrompt: jest.fn(),
      isSnapshotImageSupported: jest.fn().mockReturnValue(true)
    };

    mockCache();

    (crypto.createHash as jest.Mock).mockReturnValue({
      update: jest.fn().mockReturnValue({
        digest: jest.fn().mockReturnValue('hash'),
      }),
    });
  });

  afterEach(() => {
    // It's generally not recommended to directly access private properties,
    // but since Copilot is a singleton, we need to reset it between tests.
    // If possible, consider adding a public reset method to the Copilot class.
    (Copilot as any).instance = undefined;
  });

  describe('Initialization', () => {
    it('should throw an error when perform is called before initialization', async () => {
      await expect(copilot.perform('Some action')).rejects.toThrow();
    });

    it('should initialize successfully', () => {
      expect(() => {
        copilot.init({
          frameworkDriver: mockFrameworkDriver,
          promptHandler: mockPromptHandler,
        });
      }).not.toThrow();
    });

    it('should return false when isInitialized is called before initialization', () => {
      expect(copilot.isInitialized()).toBe(false);
    });

    it('should return true when isInitialized is called after initialization', () => {
      copilot.init({
        frameworkDriver: mockFrameworkDriver,
        promptHandler: mockPromptHandler,
      });

      expect(copilot.isInitialized()).toBe(true);
    });
  });

  describe('Single Step Operations', () => {
    beforeEach(() => {
      copilot.init({
        frameworkDriver: mockFrameworkDriver,
        promptHandler: mockPromptHandler,
      });
      copilot.start();
    });

    it('should successfully perform an action', async () => {
      mockPromptHandler.runPrompt.mockResolvedValue('// No operation');
      await expect(copilot.perform('Tap on the login button')).resolves.not.toThrow();

      expect(mockFrameworkDriver.captureSnapshotImage).toHaveBeenCalled();
      expect(mockFrameworkDriver.captureViewHierarchyString).toHaveBeenCalled();
      expect(mockPromptHandler.runPrompt).toHaveBeenCalledWith(
        expect.stringContaining('Tap on the login button'),
        'mock_snapshot'
      );
    });

    it('should successfully perform an assertion', async () => {
      mockPromptHandler.runPrompt.mockResolvedValue('// No operation');

      await expect(copilot.perform('The welcome message should be visible')).resolves.not.toThrow();

      expect(mockFrameworkDriver.captureSnapshotImage).toHaveBeenCalled();
      expect(mockFrameworkDriver.captureViewHierarchyString).toHaveBeenCalled();
      expect(mockPromptHandler.runPrompt).toHaveBeenCalledWith(
        expect.stringContaining('The welcome message should be visible'),
        'mock_snapshot'
      );
    });

    it('should handle errors during action execution', async () => {
      mockPromptHandler.runPrompt.mockResolvedValue('throw new Error("Element not found");');

      await expect(copilot.perform('Tap on a non-existent button')).rejects.toThrow('Element not found');
    });

    it('should handle errors during assertion execution', async () => {
      mockPromptHandler.runPrompt.mockResolvedValue('throw new Error("Element not found");');

      await expect(copilot.perform('The welcome message should be visible')).rejects.toThrow('Element not found');
    });

    it('should handle errors during code evaluation', async () => {
      mockPromptHandler.runPrompt.mockResolvedValue('foobar');

      await expect(copilot.perform('The welcome message should be visible')).rejects.toThrow(/foobar is not defined/);
    });
  });

  describe('Multiple Step Operations', () => {
    beforeEach(() => {
      copilot.init({
        frameworkDriver: mockFrameworkDriver,
        promptHandler: mockPromptHandler,
      });
      copilot.start();
    });

    it('should perform multiple steps using spread operator', async () => {
      mockPromptHandler.runPrompt
        .mockResolvedValueOnce('// Tap login button')
        .mockResolvedValueOnce('// Enter username')
        .mockResolvedValueOnce('// Enter password');

      await copilot.perform(
        'Tap on the login button',
        'Enter username "testuser"',
        'Enter password "password123"'
      );

      expect(mockPromptHandler.runPrompt).toHaveBeenCalledTimes(3);
      expect(mockFrameworkDriver.captureSnapshotImage).toHaveBeenCalledTimes(3);
      expect(mockFrameworkDriver.captureViewHierarchyString).toHaveBeenCalledTimes(3);
    });

    it('should handle errors in multiple steps and stop execution', async () => {
      mockPromptHandler.runPrompt
        .mockResolvedValueOnce('// Tap login button')
        .mockResolvedValueOnce('throw new Error("Username field not found");')
        .mockResolvedValueOnce('throw new Error("Username field not found - second");')
        .mockResolvedValueOnce('// Enter password');

      await expect(
        copilot.perform(
          'Tap on the login button',
          'Enter username "testuser"',
          'Enter password "password123"'
        )
      ).rejects.toThrow('Username field not found');

      expect(mockPromptHandler.runPrompt).toHaveBeenCalledTimes(3); 
      expect(mockFrameworkDriver.captureSnapshotImage).toHaveBeenCalledTimes(2);
      expect(mockFrameworkDriver.captureViewHierarchyString).toHaveBeenCalledTimes(2);
    });
  });

  describe('Error Handling', () => {
    beforeEach(() => {
      copilot.init({
        frameworkDriver: mockFrameworkDriver,
        promptHandler: mockPromptHandler,
      });
      copilot.start();
    });

    it('should throw error when PromptHandler fails', async () => {
      mockPromptHandler.runPrompt.mockRejectedValue(new Error('API error'));

      await expect(copilot.perform('Perform action')).rejects.toThrow('API error');
    });

    it('should throw error when captureSnapshotImage() fails', async () => {
      mockFrameworkDriver.captureSnapshotImage.mockRejectedValue(new Error('Snapshot error'));

      await expect(copilot.perform('Perform action')).rejects.toThrow('Snapshot error');
    });

    it('should throw error when captureViewHierarchyString() fails', async () => {
      mockFrameworkDriver.captureViewHierarchyString.mockRejectedValue(new Error('Hierarchy error'));

      await expect(copilot.perform('Perform action')).rejects.toThrow('Hierarchy error');
    });
  });

  describe('Context Management', () => {
    beforeEach(() => {
      copilot.init({
        frameworkDriver: mockFrameworkDriver,
        promptHandler: mockPromptHandler,
      });
      copilot.start();
    });

    it('should reset context when end is called', async () => {
      mockPromptHandler.runPrompt.mockResolvedValueOnce('// Login action');
      await copilot.perform('Log in to the application');

      copilot.end();
      copilot.start();

      mockPromptHandler.runPrompt.mockResolvedValueOnce('// New action after reset');
      await copilot.perform('Perform action after reset');

      expect(mockPromptHandler.runPrompt).toHaveBeenCalledTimes(2);
      expect(mockPromptHandler.runPrompt.mock.calls[1][0]).not.toContain('Log in to the application');
    });

    it('should clear conversation history on reset', async () => {
      mockPromptHandler.runPrompt
        .mockResolvedValueOnce('// Action 1')
        .mockResolvedValueOnce('// Action 2');

      await copilot.perform('Action 1');
      await copilot.perform('Action 2');

      const lastCallArgsBeforeReset = mockPromptHandler.runPrompt.mock.calls[1][0];
      expect(lastCallArgsBeforeReset).toContain('Action 1');
      expect(lastCallArgsBeforeReset).toContain('Action 2');

      copilot.end();
      copilot.start();

      mockPromptHandler.runPrompt.mockResolvedValueOnce('// New action');
      await copilot.perform('New action after reset');

      const lastCallArgsAfterReset = mockPromptHandler.runPrompt.mock.calls[2][0];
      expect(lastCallArgsAfterReset).not.toContain('Action 1');
      expect(lastCallArgsAfterReset).not.toContain('Action 2');
      expect(lastCallArgsAfterReset).toContain('New action after reset');
    });
  });

  describe('Caching Behavior', () => {
    beforeEach(() => {
      copilot.init({
        frameworkDriver: mockFrameworkDriver,
        promptHandler: mockPromptHandler,
      });
      copilot.start();
    });

    it('should create cache file if it does not exist', async () => {
      mockPromptHandler.runPrompt.mockResolvedValue('// Perform action');

      await copilot.perform('Perform action');
      copilot.end(false);

      expect(mockedCacheFile).toEqual({
        '{"step":"Perform action","previous":[],"viewHierarchyHash":"hash"}': '// Perform action',
      });
    });

    it('should read from existing cache file', async () => {
      mockCache({
        '{"step":"Cached action","previous":[],"viewHierarchyHash":"hash"}': '// Cached action code',
      });

      await copilot.perform('Cached action');

      expect(mockPromptHandler.runPrompt).not.toHaveBeenCalled();
    });

    it('should update cache file after performing new action', async () => {
      mockPromptHandler.runPrompt.mockResolvedValue('// New action code');

      await copilot.perform('New action');
      copilot.end();

      expect(mockedCacheFile).toEqual({
        '{"step":"New action","previous":[],"viewHierarchyHash":"hash"}': '// New action code',
      });
    });

    it('should handle fs.readFileSync errors', async () => {
      mockCache({}); // Set up an initial mocked file
      (fs.readFileSync as jest.Mock).mockImplementation(() => {
        throw new Error('Read error');
      });
      mockPromptHandler.runPrompt.mockResolvedValue('// New action code');

      await copilot.perform('Action with read error');

      expect(mockPromptHandler.runPrompt).toHaveBeenCalled();
    });

    it('should handle fs.writeFileSync errors', async () => {
      mockCache(undefined); // No mocked file exists
      (fs.writeFileSync as jest.Mock).mockImplementation(() => {
        throw new Error('Write error');
      });
      mockPromptHandler.runPrompt.mockResolvedValue('// Action code');

      await expect(copilot.perform('Action with write error')).resolves.not.toThrow();
    });
  });

  describe('Feature Support', () => {
    beforeEach(() => {
      copilot.init({
        frameworkDriver: mockFrameworkDriver,
        promptHandler: mockPromptHandler,
      });
      copilot.start();
    });

    it('should work without snapshot images when not supported', async () => {
      mockPromptHandler.isSnapshotImageSupported.mockReturnValue(false);
      mockPromptHandler.runPrompt.mockResolvedValue('// Perform action without snapshot');

      await copilot.perform('Perform action without snapshot support');

      expect(mockFrameworkDriver.captureSnapshotImage).not.toHaveBeenCalled();
      expect(mockFrameworkDriver.captureViewHierarchyString).toHaveBeenCalled();
      expect(mockPromptHandler.runPrompt).toHaveBeenCalledWith(
        expect.stringContaining('Perform action without snapshot support'),
        undefined
      );
    });
  });

  describe('API Catalog Extension', () => {
    beforeEach(() => {
      jest.clearAllMocks();
      copilot.init({
        frameworkDriver: mockFrameworkDriver,
        promptHandler: mockPromptHandler,
      });
      copilot.start();
    });

    it('should call relevant functions to extend the catalog', () => {
     const spyPromptCreator = jest.spyOn(PromptCreator.prototype, 'extendAPICategories');
     const spyCopilotStepPerformer = jest.spyOn(CopilotStepPerformer.prototype, 'extendJSContext');

      copilot.extendAPICatalog([bazCategory]);
      expect(spyPromptCreator).toHaveBeenCalledTimes(1);

      copilot.extendAPICatalog([barCategory1], dummyContext);
      expect(spyPromptCreator).toHaveBeenCalledTimes(2);
      expect(spyCopilotStepPerformer).toHaveBeenCalledTimes(1);
    });
  });

  describe('Pilot Method', () => {
    beforeEach(() => {
      jest.clearAllMocks();
      copilot.init({
        frameworkDriver: mockFrameworkDriver,
        promptHandler: mockPromptHandler,
      });
      copilot.start();
    });

    it('should perform pilot flow and return a pilot report', async () => {
      const goal = 'Complete the login flow';
      const mockPilotReport: PilotReport = {
        steps: [
          {
            plan: { thoughts: 'First step thoughts', action: 'Tap on login button' },
            code: 'First step code output',
          },
          {
            plan: { thoughts: 'Second step thoughts', action: 'Enter username' },
            code: 'Second step code output',
          },
          {
            plan: { thoughts: 'Third step thoughts', action: 'Enter password' },
            code: 'Third step code output',
          },
          {
            plan: { thoughts: 'Fourth step thoughts', action: 'success' },
            code: '',
          },
        ],
      };
      const copilotInstance = Copilot.getInstance();
      const spyPilotPerformerPerform = jest
        .spyOn(copilotInstance['pilotPerformer'], 'perform')
        .mockResolvedValue(mockPilotReport);

      const result = await copilot.pilot(goal);

      expect(spyPilotPerformerPerform).toHaveBeenCalledTimes(1);
      expect(spyPilotPerformerPerform).toHaveBeenCalledWith(goal);
      expect(result).toEqual(mockPilotReport);
    });

    it('should handle errors from pilotPerformer.perform', async () => {
      const goal = 'Some goal that causes an error';

      const errorMessage = 'Error during pilot execution';
      const copilotInstance = Copilot.getInstance();
      const spyPilotPerformerPerform = jest
        .spyOn(copilotInstance['pilotPerformer'], 'perform')
        .mockRejectedValue(new Error(errorMessage));

      await expect(copilot.pilot(goal)).rejects.toThrow(errorMessage);

      expect(spyPilotPerformerPerform).toHaveBeenCalledTimes(1);
      expect(spyPilotPerformerPerform).toHaveBeenCalledWith(goal);
    });
<<<<<<< HEAD
  });
=======

    describe('Cache Modes', () => {
        beforeEach(() => {
            mockPromptHandler.runPrompt.mockResolvedValue('// No operation');
        });

        it('should use full cache mode by default', async () => {
            copilot.init({
                frameworkDriver: mockFrameworkDriver,
                promptHandler: mockPromptHandler
            });
            copilot.start();

            await copilot.perform('Tap on the login button');
            copilot.end();

            expect(Object.keys(mockedCacheFile || {})[0]).toContain('viewHierarchyHash');
        });

        it('should not include view hierarchy in cache key when using lightweight mode', async () => {
            copilot.init({
                frameworkDriver: mockFrameworkDriver,
                promptHandler: mockPromptHandler,
                options: {
                    cacheMode: 'lightweight'
                }
            });
            copilot.start();

            await copilot.perform('Tap on the login button');
            copilot.end();

            const cacheKeys = Object.keys(mockedCacheFile || {});
            expect(cacheKeys[0]).not.toContain('viewHierarchyHash');
        });

        it('should not use cache when cache mode is disabled', async () => {
            copilot.init({
                frameworkDriver: mockFrameworkDriver,
                promptHandler: mockPromptHandler,
                options: {
                    cacheMode: 'disabled'
                }
            });
            copilot.start();

            // First call
            await copilot.perform('Tap on the login button');
            copilot.end();

            // Second call with same intent
            copilot.start();
            await copilot.perform('Tap on the login button');
            copilot.end();

            // Should call runPrompt twice since cache is disabled
            expect(mockPromptHandler.runPrompt).toHaveBeenCalledTimes(2);
        });
    });
>>>>>>> 4e2df2fa
});<|MERGE_RESOLUTION|>--- conflicted
+++ resolved
@@ -421,10 +421,7 @@
       expect(spyPilotPerformerPerform).toHaveBeenCalledTimes(1);
       expect(spyPilotPerformerPerform).toHaveBeenCalledWith(goal);
     });
-<<<<<<< HEAD
-  });
-=======
-
+  });
     describe('Cache Modes', () => {
         beforeEach(() => {
             mockPromptHandler.runPrompt.mockResolvedValue('// No operation');
@@ -483,5 +480,4 @@
             expect(mockPromptHandler.runPrompt).toHaveBeenCalledTimes(2);
         });
     });
->>>>>>> 4e2df2fa
 });