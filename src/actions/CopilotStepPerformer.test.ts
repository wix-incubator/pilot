--- conflicted
+++ resolved
@@ -17,12 +17,8 @@
 const PROMPT_RESULT = 'generated code';
 const CODE_EVALUATION_RESULT = 'success';
 const SNAPSHOT_DATA = 'snapshot_data';
-<<<<<<< HEAD
 const VIEW_HIERARCHY_HASH = 'hash';
 const CACHE_VALUE = [{code: PROMPT_RESULT, viewHierarchy: VIEW_HIERARCHY_HASH}];
-const CACHE_KEY = JSON.stringify({ step: INTENT, previous: [], viewHierarchyHash: VIEW_HIERARCHY_HASH });
-=======
->>>>>>> d7b74374
 
 describe('CopilotStepPerformer', () => {
   let copilotStepPerformer: CopilotStepPerformer;
@@ -91,15 +87,6 @@
     } as unknown as jest.Mocked<SnapshotComparator>;
 
     copilotStepPerformer = new CopilotStepPerformer(
-<<<<<<< HEAD
-      mockContext,
-      mockPromptCreator,
-      mockCodeEvaluator,
-      mockSnapshotManager,
-      mockPromptHandler,
-      mockCacheHandler,
-      mockSnapshotComparator,
-=======
         mockContext,
         mockPromptCreator,
         mockApiSearchPromptCreator,
@@ -107,9 +94,9 @@
         mockCodeEvaluator,
         mockPromptHandler,
         mockCacheHandler,
+        mockSnapshotComparator,
         'full',
         'fast'
->>>>>>> d7b74374
     );
   });
 
@@ -389,43 +376,6 @@
   });
   describe('cache modes', () => {
     const testCacheModes = async (cacheMode: CacheMode) => {
-<<<<<<< HEAD
-        const generatedKeys: string[] = [];
-        mockCacheHandler.addToTemporaryCache.mockImplementation((key: string) => {
-            generatedKeys.push(key);
-        });
-
-        copilotStepPerformer = new CopilotStepPerformer(
-            mockContext,
-            mockPromptCreator,
-            mockCodeEvaluator,
-            mockSnapshotManager,
-            mockPromptHandler,
-            mockCacheHandler,
-            mockSnapshotComparator,
-            cacheMode
-        );
-        const screenCapture: ScreenCapturerResult = {
-            snapshot: SNAPSHOT_DATA,
-            viewHierarchy: VIEW_HIERARCHY,
-            isSnapshotImageAttached: true,
-          }; 
-
-        setupMocks({
-            promptResult: '```\nconst code = true;\n```',
-            codeEvaluationResult: 'success'
-        });
-        await copilotStepPerformer.perform(INTENT, [], screenCapture, undefined);
-        return generatedKeys[0];
-    };
-
-    // it('should include view hierarchy hash in cache key when mode is full', async () => {
-    //     const cacheKey = await testCacheModes('full');
-    //     const parsedKey = JSON.parse(cacheKey);
-    //     expect(parsedKey).toHaveProperty('viewHierarchyHash');
-    //     expect(parsedKey.viewHierarchyHash).toBe('hash');
-    // });
-=======
       const generatedKeys: string[] = [];
       mockCacheHandler.addToTemporaryCache.mockImplementation((key: string) => {
         generatedKeys.push(key);
@@ -439,6 +389,7 @@
           mockCodeEvaluator,
           mockPromptHandler,
           mockCacheHandler,
+          mockSnapshotComparator,
           cacheMode,
           'fast'
       );
@@ -456,13 +407,12 @@
       return generatedKeys[0];
     };
 
-    it('should include view hierarchy hash in cache key when mode is full', async () => {
-      const cacheKey = await testCacheModes('full');
-      const parsedKey = JSON.parse(cacheKey);
-      expect(parsedKey).toHaveProperty('viewHierarchyHash');
-      expect(parsedKey.viewHierarchyHash).toBe('hash');
-    });
->>>>>>> d7b74374
+    // it('should include view hierarchy hash in cache key when mode is full', async () => {
+    //     const cacheKey = await testCacheModes('full');
+    //     const parsedKey = JSON.parse(cacheKey);
+    //     expect(parsedKey).toHaveProperty('viewHierarchyHash');
+    //     expect(parsedKey.viewHierarchyHash).toBe('hash');
+    // });
 
     it('should not include view hierarchy hash in cache key when mode is lightweight', async () => {
       const cacheKey = await testCacheModes('lightweight');
@@ -471,43 +421,13 @@
     });
 
     it('should generate unique cache keys when mode is disabled', async () => {
-<<<<<<< HEAD
-        const firstKey = await testCacheModes('disabled');
-        const secondKey = await testCacheModes('disabled');
-        
-        expect(firstKey).not.toEqual(secondKey);
-=======
       const firstKey = await testCacheModes('disabled');
       const secondKey = await testCacheModes('disabled');
       expect(firstKey).not.toBe(secondKey);
->>>>>>> d7b74374
     });
 
     it('should not use cache when mode is disabled', async () => {
 
-<<<<<<< HEAD
-        const screenCapture: ScreenCapturerResult = {
-            snapshot: SNAPSHOT_DATA,
-            viewHierarchy: VIEW_HIERARCHY,
-            isSnapshotImageAttached: true,
-          }; 
-
-        copilotStepPerformer = new CopilotStepPerformer(
-            mockContext,
-            mockPromptCreator,
-            mockCodeEvaluator,
-            mockSnapshotManager,
-            mockPromptHandler,
-            mockCacheHandler,
-            mockSnapshotComparator,
-            'disabled'
-        );
-
-        setupMocks({ cacheExists: true });
-        await copilotStepPerformer.perform(INTENT, [], screenCapture, undefined);
-
-        expect(mockPromptHandler.runPrompt).toHaveBeenCalled();
-=======
       const screenCapture: ScreenCapturerResult = {
         snapshot: SNAPSHOT_DATA,
         viewHierarchy: VIEW_HIERARCHY,
@@ -522,6 +442,7 @@
           mockCodeEvaluator,
           mockPromptHandler,
           mockCacheHandler,
+          mockSnapshotComparator,
           'disabled',
           'fast'
       );
@@ -530,7 +451,6 @@
       await copilotStepPerformer.perform(INTENT, [], screenCapture, undefined);
 
       expect(mockPromptHandler.runPrompt).toHaveBeenCalled();
->>>>>>> d7b74374
     });
   });
 
@@ -555,6 +475,7 @@
           mockCodeEvaluator,
           mockPromptHandler,
           mockCacheHandler,
+          mockSnapshotComparator,
           'full',
           'full'
       );
@@ -590,6 +511,7 @@
           mockCodeEvaluator,
           mockPromptHandler,
           mockCacheHandler,
+          mockSnapshotComparator,
           'full',
           'fast'
       );
