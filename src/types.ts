--- conflicted
+++ resolved
@@ -283,7 +283,7 @@
     viewHierarchy: string;
     isSnapshotImageAttached: boolean;
 }
-<<<<<<< HEAD
+
 /**
  * Pilots review of the currnet screen
  * @property review of the current screen (accessability or ux)
@@ -306,7 +306,6 @@
     code: string;
     result: any;
     review?: PilotReview;
-=======
 
 /**
  * Represents the types of hashing algorithms that are used for snapshot hashing.
@@ -360,5 +359,4 @@
      * @returns True if the snapshots are similar, false otherwise.
      */
     areSnapshotsSimilar(hash1: string, hash2: string, threshold?: number): boolean;
->>>>>>> bb2b4dcf
 }